--- conflicted
+++ resolved
@@ -54,564 +54,4 @@
 	)
 
 	return diagnostics
-<<<<<<< HEAD
-}
-
-func TestDeprecatedKeyFunctionsAnalyzer(t *testing.T) {
-
-	t.Parallel()
-
-	diagnostics := testAnalyzers(t,
-		`
-          pub contract Test {
-              pub fun test(account: AuthAccount) {
-                  account.addPublicKey([])
-                  account.removePublicKey(0)
-              }
-          }
-        `,
-		analyzers.DeprecatedKeyFunctionsAnalyzer,
-	)
-
-	require.Equal(
-		t,
-		[]analysis.Diagnostic{
-			{
-				Range: ast.Range{
-					StartPos: ast.Position{Offset: 108, Line: 4, Column: 26},
-					EndPos:   ast.Position{Offset: 119, Line: 4, Column: 37},
-				},
-				Location:         testLocation,
-				Category:         "update recommended",
-				Message:          "deprecated function 'addPublicKey' will get removed",
-				SecondaryMessage: "replace with 'keys.add'",
-			},
-			{
-				Range: ast.Range{
-					StartPos: ast.Position{Offset: 151, Line: 5, Column: 26},
-					EndPos:   ast.Position{Offset: 165, Line: 5, Column: 40},
-				},
-				Location:         testLocation,
-				Category:         "update recommended",
-				Message:          "deprecated function 'removePublicKey' will get removed",
-				SecondaryMessage: "replace with 'keys.revoke'",
-			},
-		},
-		diagnostics,
-	)
-}
-
-func TestReferenceOperatorAnalyzer(t *testing.T) {
-
-	t.Parallel()
-
-	diagnostics := testAnalyzers(t,
-		`
-          pub contract Test {
-              pub fun test() {
-                  let ref = &1 as! &Int
-              }
-          }
-        `,
-		analyzers.ReferenceOperatorAnalyzer,
-	)
-
-	require.Equal(
-		t,
-		[]analysis.Diagnostic{
-			{
-				Range: ast.Range{
-					StartPos: ast.Position{Offset: 90, Line: 4, Column: 28},
-					EndPos:   ast.Position{Offset: 100, Line: 4, Column: 38},
-				},
-				Location:         testLocation,
-				Category:         "update recommended",
-				Message:          "incorrect reference operator used",
-				SecondaryMessage: "use the 'as' operator",
-			},
-		},
-		diagnostics,
-	)
-}
-
-func TestForceOperatorAnalyzer(t *testing.T) {
-
-	t.Parallel()
-
-	t.Run("unnecessary", func(t *testing.T) {
-
-		t.Parallel()
-
-		diagnostics := testAnalyzers(t,
-			`
-			pub contract Test {
-				pub fun test() {
-					let x = 3
-					let y = x!
-				}
-			}
-			`,
-			analyzers.UnnecessaryForceAnalyzer,
-		)
-
-		require.Equal(
-			t,
-			[]analysis.Diagnostic{
-				{
-					Range: ast.Range{
-						StartPos: ast.Position{Offset: 73, Line: 5, Column: 13},
-						EndPos:   ast.Position{Offset: 74, Line: 5, Column: 14},
-					},
-					Location: testLocation,
-					Category: "removal-hint",
-					Message:  "unnecessary force operator",
-				},
-			},
-			diagnostics,
-		)
-	})
-
-	t.Run("valid", func(t *testing.T) {
-
-		t.Parallel()
-
-		diagnostics := testAnalyzers(t,
-			`
-			pub contract Test {
-				pub fun test() {
-					let x: Int? = 3
-					let y = x!
-				}
-			}
-			`,
-			analyzers.UnnecessaryForceAnalyzer,
-		)
-
-		require.Equal(
-			t,
-			[]analysis.Diagnostic(nil),
-			diagnostics,
-		)
-	})
-}
-
-func TestCastingAnalyzer(t *testing.T) {
-
-	t.Parallel()
-
-	t.Run("redundant", func(t *testing.T) {
-
-		t.Parallel()
-
-		diagnostics := testAnalyzers(t,
-			`
-			pub contract Test {
-				pub fun test() {
-					let x = true as Bool
-				}
-			}
-			`,
-			analyzers.RedundantCastAnalyzer,
-		)
-
-		require.Equal(
-			t,
-			[]analysis.Diagnostic{
-				{
-					Range: ast.Range{
-						StartPos: ast.Position{Offset: 66, Line: 4, Column: 21},
-						EndPos:   ast.Position{Offset: 69, Line: 4, Column: 24},
-					},
-					Location: testLocation,
-					Category: "unnecessary-cast-hint",
-					Message:  "cast to `Bool` is redundant",
-				},
-			},
-			diagnostics,
-		)
-	})
-
-	t.Run("always succeeding force", func(t *testing.T) {
-
-		t.Parallel()
-
-		diagnostics := testAnalyzers(t,
-			`
-			pub contract Test {
-				pub fun test() {
-					let x = true as! Bool
-				}
-			}
-			`,
-			analyzers.RedundantCastAnalyzer,
-		)
-
-		require.Equal(
-			t,
-			[]analysis.Diagnostic{
-				{
-					Range: ast.Range{
-						StartPos: ast.Position{Offset: 58, Line: 4, Column: 13},
-						EndPos:   ast.Position{Offset: 70, Line: 4, Column: 25},
-					},
-					Location: testLocation,
-					Category: "unnecessary-cast-hint",
-					Message:  "force cast ('as!') from `Bool` to `Bool` always succeeds",
-				},
-			},
-			diagnostics,
-		)
-	})
-
-	t.Run("always succeeding failable", func(t *testing.T) {
-
-		t.Parallel()
-
-		diagnostics := testAnalyzers(t,
-			`
-			pub contract Test {
-				pub fun test() {
-					let x = true as? Bool
-				}
-			}
-			`,
-			analyzers.RedundantCastAnalyzer,
-		)
-
-		require.Equal(
-			t,
-			[]analysis.Diagnostic{
-				{
-					Range: ast.Range{
-						StartPos: ast.Position{Offset: 58, Line: 4, Column: 13},
-						EndPos:   ast.Position{Offset: 70, Line: 4, Column: 25},
-					},
-					Location: testLocation,
-					Category: "unnecessary-cast-hint",
-					Message:  "failable cast ('as?') from `Bool` to `Bool` always succeeds",
-				},
-			},
-			diagnostics,
-		)
-	})
-
-}
-
-func TestCheckNumberConversionReplacementHint(t *testing.T) {
-
-	t.Parallel()
-
-	// to fixed point type
-
-	//// integer literal
-
-	t.Run("positive integer to signed fixed-point type", func(t *testing.T) {
-
-		t.Parallel()
-
-		diagnostics := testAnalyzers(t, `
-			pub contract Test {
-				pub fun test() {
-					let x = Fix64(1)
-				}
-			}`,
-			analyzers.NumberFunctionArgumentAnalyzer,
-		)
-
-		require.Equal(
-			t,
-			[]analysis.Diagnostic{
-				{
-					Range: ast.Range{
-						StartPos: ast.Position{Offset: 58, Line: 4, Column: 13},
-						EndPos:   ast.Position{Offset: 65, Line: 4, Column: 20},
-					},
-					Location:         testLocation,
-					Category:         "replacement-hint",
-					Message:          "consider replacing with:",
-					SecondaryMessage: "1.0 as Fix64",
-				},
-			},
-			diagnostics,
-		)
-	})
-
-	t.Run("positive integer to unsigned fixed-point type", func(t *testing.T) {
-
-		t.Parallel()
-		diagnostics := testAnalyzers(t, `
-		pub contract Test {
-			pub fun test() {
-				let x = UFix64(1)
-			}
-		}`,
-			analyzers.NumberFunctionArgumentAnalyzer,
-		)
-
-		require.Equal(
-			t,
-			[]analysis.Diagnostic{
-				{
-					Range: ast.Range{
-						StartPos: ast.Position{Offset: 55, Line: 4, Column: 12},
-						EndPos:   ast.Position{Offset: 63, Line: 4, Column: 20},
-					},
-					Location:         testLocation,
-					Category:         "replacement-hint",
-					Message:          "consider replacing with:",
-					SecondaryMessage: "1.0",
-				},
-			},
-			diagnostics,
-		)
-	})
-
-	t.Run("negative integer to signed fixed-point type", func(t *testing.T) {
-		t.Parallel()
-
-		diagnostics := testAnalyzers(t, `
-		pub contract Test {
-			pub fun test() {
-				let x = Fix64(-1)
-			}
-		}`,
-			analyzers.NumberFunctionArgumentAnalyzer,
-		)
-
-		require.Equal(
-			t,
-			[]analysis.Diagnostic{
-				{
-					Range: ast.Range{
-						StartPos: ast.Position{Offset: 55, Line: 4, Column: 12},
-						EndPos:   ast.Position{Offset: 63, Line: 4, Column: 20},
-					},
-					Location:         testLocation,
-					Category:         "replacement-hint",
-					Message:          "consider replacing with:",
-					SecondaryMessage: "-1.0",
-				},
-			},
-			diagnostics,
-		)
-	})
-
-	//// fixed-point literal
-
-	t.Run("positive fixed-point to unsigned fixed-point type", func(t *testing.T) {
-		t.Parallel()
-
-		diagnostics := testAnalyzers(t, `
-		pub contract Test {
-			pub fun test() {
-				let x = UFix64(1.2)
-			}
-		}`,
-			analyzers.NumberFunctionArgumentAnalyzer,
-		)
-
-		require.Equal(
-			t,
-			[]analysis.Diagnostic{
-				{
-					Range: ast.Range{
-						StartPos: ast.Position{Offset: 55, Line: 4, Column: 12},
-						EndPos:   ast.Position{Offset: 65, Line: 4, Column: 22},
-					},
-					Location:         testLocation,
-					Category:         "replacement-hint",
-					Message:          "consider replacing with:",
-					SecondaryMessage: "1.2",
-				},
-			},
-			diagnostics,
-		)
-	})
-
-	t.Run("negative fixed-point to signed fixed-point type", func(t *testing.T) {
-		t.Parallel()
-
-		diagnostics := testAnalyzers(t, `
-		pub contract Test {
-			pub fun test() {
-				let x = Fix64(-1.2)
-			}
-		}`,
-			analyzers.NumberFunctionArgumentAnalyzer,
-		)
-
-		require.Equal(
-			t,
-			[]analysis.Diagnostic{
-				{
-					Range: ast.Range{
-						StartPos: ast.Position{Offset: 55, Line: 4, Column: 12},
-						EndPos:   ast.Position{Offset: 65, Line: 4, Column: 22},
-					},
-					Location:         testLocation,
-					Category:         "replacement-hint",
-					Message:          "consider replacing with:",
-					SecondaryMessage: "-1.2",
-				},
-			},
-			diagnostics,
-		)
-	})
-
-	// to integer type
-
-	//// integer literal
-
-	t.Run("positive integer to unsigned integer type", func(t *testing.T) {
-		t.Parallel()
-
-		diagnostics := testAnalyzers(t, `
-		pub contract Test {
-			pub fun test() {
-				let x = UInt8(1)
-			}
-		}`,
-			analyzers.NumberFunctionArgumentAnalyzer,
-		)
-
-		require.Equal(
-			t,
-			[]analysis.Diagnostic{
-				{
-					Range: ast.Range{
-						StartPos: ast.Position{Offset: 55, Line: 4, Column: 12},
-						EndPos:   ast.Position{Offset: 62, Line: 4, Column: 19},
-					},
-					Location:         testLocation,
-					Category:         "replacement-hint",
-					Message:          "consider replacing with:",
-					SecondaryMessage: "1 as UInt8",
-				},
-			},
-			diagnostics,
-		)
-	})
-
-	t.Run("positive integer to signed integer type", func(t *testing.T) {
-		t.Parallel()
-
-		diagnostics := testAnalyzers(t, `
-		pub contract Test {
-			pub fun test() {
-				let x = Int8(1)
-			}
-		}`,
-			analyzers.NumberFunctionArgumentAnalyzer,
-		)
-
-		require.Equal(
-			t,
-			[]analysis.Diagnostic{
-				{
-					Range: ast.Range{
-						StartPos: ast.Position{Offset: 55, Line: 4, Column: 12},
-						EndPos:   ast.Position{Offset: 61, Line: 4, Column: 18},
-					},
-					Location:         testLocation,
-					Category:         "replacement-hint",
-					Message:          "consider replacing with:",
-					SecondaryMessage: "1 as Int8",
-				},
-			},
-			diagnostics,
-		)
-	})
-
-	t.Run("negative integer to signed integer type", func(t *testing.T) {
-
-		t.Parallel()
-
-		diagnostics := testAnalyzers(t, `
-		pub contract Test {
-			pub fun test() {
-				let x = Int8(-1)
-			}
-		}`,
-			analyzers.NumberFunctionArgumentAnalyzer,
-		)
-
-		require.Equal(
-			t,
-			[]analysis.Diagnostic{
-				{
-					Range: ast.Range{
-						StartPos: ast.Position{Offset: 55, Line: 4, Column: 12},
-						EndPos:   ast.Position{Offset: 62, Line: 4, Column: 19},
-					},
-					Location:         testLocation,
-					Category:         "replacement-hint",
-					Message:          "consider replacing with:",
-					SecondaryMessage: "-1 as Int8",
-				},
-			},
-			diagnostics,
-		)
-	})
-
-	t.Run("positive integer to Int", func(t *testing.T) {
-		t.Parallel()
-
-		diagnostics := testAnalyzers(t, `
-		pub contract Test {
-			pub fun test() {
-				let x = Int(1)
-			}
-		}`,
-			analyzers.NumberFunctionArgumentAnalyzer,
-		)
-
-		require.Equal(
-			t,
-			[]analysis.Diagnostic{
-				{
-					Range: ast.Range{
-						StartPos: ast.Position{Offset: 55, Line: 4, Column: 12},
-						EndPos:   ast.Position{Offset: 60, Line: 4, Column: 17},
-					},
-					Location:         testLocation,
-					Category:         "replacement-hint",
-					Message:          "consider replacing with:",
-					SecondaryMessage: "1",
-				},
-			},
-			diagnostics,
-		)
-	})
-
-	t.Run("negative integer to Int", func(t *testing.T) {
-		t.Parallel()
-
-		diagnostics := testAnalyzers(t, `
-		pub contract Test {
-			pub fun test() {
-				let x = Int(-1)
-			}
-		}`,
-			analyzers.NumberFunctionArgumentAnalyzer,
-		)
-
-		require.Equal(
-			t,
-			[]analysis.Diagnostic{
-				{
-					Range: ast.Range{
-						StartPos: ast.Position{Offset: 55, Line: 4, Column: 12},
-						EndPos:   ast.Position{Offset: 61, Line: 4, Column: 18},
-					},
-					Location:         testLocation,
-					Category:         "replacement-hint",
-					Message:          "consider replacing with:",
-					SecondaryMessage: "-1",
-				},
-			},
-			diagnostics,
-		)
-	})
-=======
->>>>>>> 7256abef
 }