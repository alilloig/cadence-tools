#
# Cadence - The resource-oriented smart contract programming language
#
# Copyright 2019-2020 Dapper Labs, Inc.
#
# Licensed under the Apache License, Version 2.0 (the "License");
# you may not use this file except in compliance with the License.
# You may obtain a copy of the License at
#
#   http://www.apache.org/licenses/LICENSE-2.0
#
# Unless required by applicable law or agreed to in writing, software
# distributed under the License is distributed on an "AS IS" BASIS,
# WITHOUT WARRANTIES OR CONDITIONS OF ANY KIND, either express or implied.
# See the License for the specific language governing permissions and
# limitations under the License.
#

GOPATH ?= $(HOME)/go

# Ensure go bin path is in path (Especially for CI)
PATH := $(PATH):$(GOPATH)/bin


.PHONY: build
build:
	go build -o ./cmd/languageserver/languageserver ./cmd/languageserver
	GOARCH=wasm GOOS=js go build -o ./cmd/languageserver/languageserver.wasm ./cmd/languageserver

.PHONY: generate
generate:
	go get -d github.com/vektra/mockery/cmd/mockery
	go generate ./...
	go mod tidy

.PHONY: test
test: e2e-test generate unit-test wasm-test

.PHONY: unit-test
unit-test:
	go test ./...

.PHONY: e2e-test
e2e-test:
	cd test && npm install && npm t
	GO111MODULE=on go test -parallel 8 ./...

<<<<<<< HEAD
.PHONY: wasm-test
wasm-test:
	cd ../npm-packages/cadence-language-server && npm install && npm run build && npm test

.PHONY: wasm
wasm:
	GOARCH=wasm GOOS=js go build -o languageserver.wasm  ./cmd/languageserver

=======
>>>>>>> 324c915d
.PHONY: check-headers
check-headers:
	@../check-headers.sh

.PHONY: check-tidy
check-tidy: generate
	go mod tidy
	git diff --exit-code<|MERGE_RESOLUTION|>--- conflicted
+++ resolved
@@ -45,17 +45,10 @@
 	cd test && npm install && npm t
 	GO111MODULE=on go test -parallel 8 ./...
 
-<<<<<<< HEAD
 .PHONY: wasm-test
 wasm-test:
 	cd ../npm-packages/cadence-language-server && npm install && npm run build && npm test
 
-.PHONY: wasm
-wasm:
-	GOARCH=wasm GOOS=js go build -o languageserver.wasm  ./cmd/languageserver
-
-=======
->>>>>>> 324c915d
 .PHONY: check-headers
 check-headers:
 	@../check-headers.sh
