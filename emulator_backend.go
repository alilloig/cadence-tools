/*
 * Cadence - The resource-oriented smart contract programming language
 *
 * Copyright 2019-2022 Dapper Labs, Inc.
 *
 * Licensed under the Apache License, Version 2.0 (the "License");
 * you may not use this file except in compliance with the License.
 * You may obtain a copy of the License at
 *
 *   http://www.apache.org/licenses/LICENSE-2.0
 *
 * Unless required by applicable law or agreed to in writing, software
 * distributed under the License is distributed on an "AS IS" BASIS,
 * WITHOUT WARRANTIES OR CONDITIONS OF ANY KIND, either express or implied.
 * See the License for the specific language governing permissions and
 * limitations under the License.
 */

package test

import (
	"encoding/hex"
	"fmt"

	sdk "github.com/onflow/flow-go-sdk"
	"github.com/onflow/flow-go-sdk/crypto"
<<<<<<< HEAD
	sdkTest "github.com/onflow/flow-go-sdk/test"
=======
	"github.com/onflow/flow-go-sdk/test"

	fvmCrypto "github.com/onflow/flow-go/fvm/crypto"
>>>>>>> 5844ad7f

	emulator "github.com/onflow/flow-emulator"
	fvmCrypto "github.com/onflow/flow-go/fvm/crypto"

	"github.com/onflow/cadence"
	"github.com/onflow/cadence/encoding/json"
	"github.com/onflow/cadence/runtime"
	"github.com/onflow/cadence/runtime/common"
	"github.com/onflow/cadence/runtime/errors"
	"github.com/onflow/cadence/runtime/interpreter"
	"github.com/onflow/cadence/runtime/stdlib"
	"github.com/onflow/cadence/runtime/tests/utils"
)

var _ interpreter.TestFramework = &EmulatorBackend{}

// EmulatorBackend is the emulator-backed implementation of the interpreter.TestFramework.
//
type EmulatorBackend struct {
	blockchain *emulator.Blockchain

	// blockOffset is the offset for the sequence number of the next transaction.
	// This is equal to the number of transactions in the current block.
	// Must be rest once the block is committed.
	blockOffset uint64

	// accountKeys is a mapping of account address with their keys.
	accountKeys map[common.Address]map[string]keyInfo
}

type keyInfo struct {
	accountKey *sdk.AccountKey
	signer     crypto.Signer
}

func NewEmulatorBackend() *EmulatorBackend {
	return &EmulatorBackend{
		blockchain:  newBlockchain(),
		blockOffset: 0,
		accountKeys: map[common.Address]map[string]keyInfo{},
	}
}

func (e *EmulatorBackend) RunScript(code string, args []interpreter.Value) *interpreter.ScriptResult {
	inter, err := newInterpreter()
	if err != nil {
		return &interpreter.ScriptResult{
			Error: err,
		}
	}

	arguments := make([][]byte, 0, len(args))
	for _, arg := range args {
		exportedValue, err := runtime.ExportValue(arg, inter, interpreter.ReturnEmptyLocationRange)
		if err != nil {
			return &interpreter.ScriptResult{
				Error: err,
			}
		}

		encodedArg, err := json.Encode(exportedValue)
		if err != nil {
			return &interpreter.ScriptResult{
				Error: err,
			}
		}

		arguments = append(arguments, encodedArg)
	}

	result, err := e.blockchain.ExecuteScript([]byte(code), arguments)
	if err != nil {
		return &interpreter.ScriptResult{
			Error: err,
		}
	}

	if result.Error != nil {
		return &interpreter.ScriptResult{
			Error: result.Error,
		}
	}

	value, err := runtime.ImportValue(inter, interpreter.ReturnEmptyLocationRange, result.Value, nil)
	if err != nil {
		return &interpreter.ScriptResult{
			Error: err,
		}
	}

	return &interpreter.ScriptResult{
		Value: value,
	}
}

func (e EmulatorBackend) CreateAccount() (*interpreter.Account, error) {
<<<<<<< HEAD
	keyGen := sdkTest.AccountKeyGenerator()
=======
	// Also generate the keys. So that users don't have to do this in two steps.
	// Store the generated keys, so that it could be looked-up, given the address.

	keyGen := test.AccountKeyGenerator()
>>>>>>> 5844ad7f
	accountKey, signer := keyGen.NewWithSigner()

	address, err := e.blockchain.CreateAccount([]*sdk.AccountKey{accountKey}, nil)
	if err != nil {
		return nil, err
	}

	publicKey := accountKey.PublicKey.Encode()
	encodedPublicKey := string(publicKey)

	// Store the generated key and signer info.
	// This info is used to sign transactions.
	e.accountKeys[common.Address(address)] = map[string]keyInfo{
		encodedPublicKey: {
			accountKey: accountKey,
			signer:     signer,
		},
	}

	return &interpreter.Account{
		Address: common.Address(address),
		PublicKey: &interpreter.PublicKey{
			PublicKey: publicKey,
			SignAlgo:  fvmCrypto.CryptoToRuntimeSigningAlgorithm(accountKey.PublicKey.Algorithm()),
		},
	}, nil
}

func (e *EmulatorBackend) AddTransaction(
	code string,
	authorizers []common.Address,
	signers []*interpreter.Account,
	args []interpreter.Value,
) error {

	tx := e.newTransaction(code, authorizers)

	inter, err := newInterpreter()
	if err != nil {
		return err
	}

	for _, arg := range args {
		exportedValue, err := runtime.ExportValue(arg, inter, interpreter.ReturnEmptyLocationRange)
		if err != nil {
			return err
		}

		err = tx.AddArgument(exportedValue)
		if err != nil {
			return err
		}
	}

	err = e.signTransaction(tx, signers)
	if err != nil {
		return err
	}

	err = e.blockchain.AddTransaction(*tx)
	if err != nil {
		return err
	}

	// Increment the transaction sequence number offset for the current block.
	e.blockOffset++

	return nil
}

func (e *EmulatorBackend) newTransaction(code string, authorizers []common.Address) *sdk.Transaction {
	serviceKey := e.blockchain.ServiceKey()

	sequenceNumber := serviceKey.SequenceNumber + e.blockOffset

	tx := sdk.NewTransaction().
		SetScript([]byte(code)).
		SetProposalKey(serviceKey.Address, serviceKey.Index, sequenceNumber).
		SetPayer(serviceKey.Address)

	for _, authorizer := range authorizers {
		tx = tx.AddAuthorizer(sdk.Address(authorizer))
	}

	return tx
}

func (e *EmulatorBackend) signTransaction(
	tx *sdk.Transaction,
	signerAccounts []*interpreter.Account,
) error {

	// Sign transaction with each signer
	// Note: Following logic is borrowed from the flow-ft.

	for i := len(signerAccounts) - 1; i >= 0; i-- {
		signerAccount := signerAccounts[i]

		publicKey := string(signerAccount.PublicKey.PublicKey)
		accountKeys := e.accountKeys[signerAccount.Address]
		keyInfo := accountKeys[publicKey]

		err := tx.SignPayload(sdk.Address(signerAccount.Address), 0, keyInfo.signer)
		if err != nil {
			return err
		}
	}

	serviceKey := e.blockchain.ServiceKey()
	serviceSigner, err := serviceKey.Signer()
	if err != nil {
		return err
	}

	err = tx.SignEnvelope(serviceKey.Address, 0, serviceSigner)
	if err != nil {
		return err
	}

	return nil
}

func (e *EmulatorBackend) ExecuteNextTransaction() *interpreter.TransactionResult {
	result, err := e.blockchain.ExecuteNextTransaction()

	if err != nil {
		// If the returned error is `emulator.PendingBlockTransactionsExhaustedError`,
		// that means there are no transactions to execute.
		// Hence, return a nil result.
		if _, ok := err.(*emulator.PendingBlockTransactionsExhaustedError); ok {
			return nil
		}

		return &interpreter.TransactionResult{
			Error: err,
		}
	}

	if result.Error != nil {
		return &interpreter.TransactionResult{
			Error: result.Error,
		}
	}

	return &interpreter.TransactionResult{}
}

func (e *EmulatorBackend) CommitBlock() error {
	// Reset the transaction offset for the current block.
	e.blockOffset = 0

	_, err := e.blockchain.CommitBlock()
	return err
}

func (e *EmulatorBackend) DeployContract(
	name string,
	code string,
	account *interpreter.Account,
	args []interpreter.Value,
) error {

	const deployContractTransactionTemplate = `
	    transaction(%s) {
		    prepare(signer: AuthAccount) {
			    signer.contracts.add(name: "%s", code: "%s".decodeHex()%s)
		    }
	    }`

	hexEncodedCode := hex.EncodeToString([]byte(code))

	inter, err := newInterpreter()
	if err != nil {
		return err
	}

	cadenceArgs := make([]cadence.Value, 0, len(args))

	txArgs, addArgs := "", ""

	for i, arg := range args {
		cadenceArg, err := runtime.ExportValue(arg, inter, interpreter.ReturnEmptyLocationRange)
		if err != nil {
			return err
		}

		if i > 0 {
			txArgs += ", "
		}

		txArgs += fmt.Sprintf("arg%d: %s", i, cadenceArg.Type().ID())
		addArgs += fmt.Sprintf(", arg%d", i)

		cadenceArgs = append(cadenceArgs, cadenceArg)
	}

	script := fmt.Sprintf(
		deployContractTransactionTemplate,
		txArgs,
		name,
		hexEncodedCode,
		addArgs,
	)

	tx := e.newTransaction(script, &account.Address)

	for _, arg := range cadenceArgs {
		err = tx.AddArgument(arg)
		if err != nil {
			return err
		}
	}

	err = e.signTransaction(tx, []*interpreter.Account{account})
	if err != nil {
		return err
	}

	err = e.blockchain.AddTransaction(*tx)
	if err != nil {
		return err
	}

	// Increment the transaction sequence number offset for the current block.
	e.blockOffset++

	result := e.ExecuteNextTransaction()
	if result.Error != nil {
		return result.Error
	}

	return e.CommitBlock()
}

// newBlockchain returns an emulator blockchain for testing.
func newBlockchain(opts ...emulator.Option) *emulator.Blockchain {
	b, err := emulator.NewBlockchain(
		append(
			[]emulator.Option{
				emulator.WithStorageLimitEnabled(false),
			},
			opts...,
		)...,
	)
	if err != nil {
		panic(err)
	}

	return b
}

// newInterpreter creates an interpreter instance needed for the value conversion.
//
func newInterpreter() (*interpreter.Interpreter, error) {
	// TODO: maybe re-use interpreter? Only needed for value conversion
	// TODO: Deal with imported/composite types

	predeclaredInterpreterValues := stdlib.BuiltinFunctions.ToInterpreterValueDeclarations()
	predeclaredInterpreterValues = append(predeclaredInterpreterValues, stdlib.BuiltinValues.ToInterpreterValueDeclarations()...)

	return interpreter.NewInterpreter(
		nil,
		utils.TestLocation,
		interpreter.WithStorage(interpreter.NewInMemoryStorage(nil)),
		interpreter.WithPredeclaredValues(predeclaredInterpreterValues),
		interpreter.WithImportLocationHandler(func(inter *interpreter.Interpreter, location common.Location) interpreter.Import {
			switch location {
			case stdlib.CryptoChecker.Location:
				program := interpreter.ProgramFromChecker(stdlib.CryptoChecker)
				subInterpreter, err := inter.NewSubInterpreter(program, location)
				if err != nil {
					panic(err)
				}
				return interpreter.InterpreterImport{
					Interpreter: subInterpreter,
				}

			case stdlib.TestContractLocation:
				program := interpreter.ProgramFromChecker(stdlib.TestContractChecker)
				subInterpreter, err := inter.NewSubInterpreter(program, location)
				if err != nil {
					panic(err)
				}
				return interpreter.InterpreterImport{
					Interpreter: subInterpreter,
				}

			default:
				panic(errors.NewUnexpectedError("importing programs not implemented"))
			}
		}),
	)
}<|MERGE_RESOLUTION|>--- conflicted
+++ resolved
@@ -24,16 +24,11 @@
 
 	sdk "github.com/onflow/flow-go-sdk"
 	"github.com/onflow/flow-go-sdk/crypto"
-<<<<<<< HEAD
 	sdkTest "github.com/onflow/flow-go-sdk/test"
-=======
-	"github.com/onflow/flow-go-sdk/test"
 
 	fvmCrypto "github.com/onflow/flow-go/fvm/crypto"
->>>>>>> 5844ad7f
 
 	emulator "github.com/onflow/flow-emulator"
-	fvmCrypto "github.com/onflow/flow-go/fvm/crypto"
 
 	"github.com/onflow/cadence"
 	"github.com/onflow/cadence/encoding/json"
@@ -127,14 +122,10 @@
 }
 
 func (e EmulatorBackend) CreateAccount() (*interpreter.Account, error) {
-<<<<<<< HEAD
-	keyGen := sdkTest.AccountKeyGenerator()
-=======
 	// Also generate the keys. So that users don't have to do this in two steps.
 	// Store the generated keys, so that it could be looked-up, given the address.
 
-	keyGen := test.AccountKeyGenerator()
->>>>>>> 5844ad7f
+	keyGen := sdkTest.AccountKeyGenerator()
 	accountKey, signer := keyGen.NewWithSigner()
 
 	address, err := e.blockchain.CreateAccount([]*sdk.AccountKey{accountKey}, nil)
@@ -339,7 +330,7 @@
 		addArgs,
 	)
 
-	tx := e.newTransaction(script, &account.Address)
+	tx := e.newTransaction(script, []common.Address{account.Address})
 
 	for _, arg := range cadenceArgs {
 		err = tx.AddArgument(arg)
